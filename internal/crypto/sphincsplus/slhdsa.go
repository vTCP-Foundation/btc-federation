//go:build cgo && openssl && amd64
// +build cgo,openssl,amd64

// Package sphincsplus provides SLH-DSA-SHA2-256s implementation via OpenSSL.
//
// Thread Safety: This package is NOT thread-safe. The global OpenSSL provider
// state and key instances require external synchronization for concurrent use.
// It is safe to use different key instances concurrently, but the same key
// instance must not be used from multiple goroutines without synchronization.
package sphincsplus

/*
#cgo LDFLAGS: -lssl -lcrypto
#include <openssl/evp.h>
#include <openssl/param_build.h>
#include <openssl/core_names.h>
#include <openssl/err.h>
#include <openssl/provider.h>
#include <openssl/crypto.h>
#include <openssl/params.h>
#include <stdlib.h>
#include <string.h>

<<<<<<< HEAD
// Forward declaration so that cgo sees the symbol before it is used from Go.
int ensure_secure_heap();
=======
// Additional C stdlib functions we need
void* malloc(size_t size);
void* memcpy(void *dest, const void *src, size_t n);
>>>>>>> b641c398

static OSSL_PROVIDER *default_provider = NULL;

// ensure_default_provider loads the "default" provider exactly once and returns
// 1 on success, 0 on failure. Re-invocation is safe and cheap.
int ensure_default_provider() {
    if (default_provider == NULL) {
        default_provider = OSSL_PROVIDER_load(NULL, "default");
    }
    return default_provider != NULL;
}

void unload_default_provider() {
    if (default_provider != NULL) {
        OSSL_PROVIDER_unload(default_provider);
        default_provider = NULL;
    }
}

// Ensure OpenSSL secure heap is initialized once.
int ensure_secure_heap() {
    static int secure_heap_initialized = 0;
    if (!secure_heap_initialized) {
        size_t secure_heap_size = (size_t)1 << 20; // 1 MiB secure heap
        size_t min_alloc = 16;                      // minimum allocation size
        if (!CRYPTO_secure_malloc_init(secure_heap_size, (int)min_alloc)) {
            return 0; // initialization failed
        }
        secure_heap_initialized = 1;
    }
    return 1;
}

// Helper to obtain the most recent OpenSSL error string or NULL if none.
char* get_openssl_error() {
    unsigned long err = ERR_get_error();
    if (err == 0) return NULL;
    return ERR_error_string(err, NULL);
}

// Securely wipes a memory region before freeing.
void secure_free(void *ptr, size_t len) {
    if (ptr && len > 0) {
        OPENSSL_cleanse(ptr, len);
        free(ptr);
    }
}

// free_evp_pkey securely frees an EVP_PKEY (including private material).
void free_evp_pkey(EVP_PKEY *pkey) {
    if (pkey) {
        EVP_PKEY_free(pkey);
    }
}

// Return OpenSSL version string
const char* get_openssl_version() {
    return OPENSSL_VERSION_TEXT;
}

// Test if SLH-DSA-SHA2-256s algorithm is available.
int test_slh_dsa_available() {
    if (!ensure_default_provider()) {
        return 0;
    }
    EVP_PKEY_CTX *ctx = EVP_PKEY_CTX_new_from_name(NULL, "SLH-DSA-SHA2-256s", NULL);
    if (ctx) {
        EVP_PKEY_CTX_free(ctx);
        return 1;
    }
    return 0;
}

// Key-generation: returns an EVP_PKEY* and raw public key via out-params.
EVP_PKEY* evp_slh_dsa_keygen_pkey(unsigned char **pub_key, size_t *pub_len) {
    EVP_PKEY_CTX *ctx = NULL;
    EVP_PKEY     *pkey = NULL;

    if (!ensure_default_provider()) {
        return NULL;
    }

    ctx = EVP_PKEY_CTX_new_from_name(NULL, "SLH-DSA-SHA2-256s", NULL);
    if (!ctx) goto cleanup;

    if (EVP_PKEY_keygen_init(ctx) <= 0) goto cleanup;
    if (EVP_PKEY_keygen(ctx, &pkey) <= 0)        goto cleanup;

    if (EVP_PKEY_get_raw_public_key(pkey, NULL, pub_len) <= 0) goto cleanup;

    *pub_key = malloc(*pub_len);
    if (!*pub_key) goto cleanup;

    if (EVP_PKEY_get_raw_public_key(pkey, *pub_key, pub_len) <= 0) {
        secure_free(*pub_key, *pub_len);
        *pub_key = NULL;
        goto cleanup;
    }

    EVP_PKEY_CTX_free(ctx);
    return pkey;

cleanup:
    if (pkey) EVP_PKEY_free(pkey);
    if (ctx)  EVP_PKEY_CTX_free(ctx);
    return NULL;
}

// Sign a message deterministically with SLH-DSA-SHA2-256s.
int evp_slh_dsa_sign_with_pkey(EVP_PKEY *pkey, const unsigned char *msg, size_t msg_len,
                               unsigned char **sig, size_t *sig_len) {
    EVP_MD_CTX *md_ctx = NULL;
    int ret = 0;

    if (!pkey) return 0;

    md_ctx = EVP_MD_CTX_new();
    if (!md_ctx) return 0;

    if (EVP_DigestSignInit(md_ctx, NULL, NULL, NULL, pkey) <= 0) goto cleanup;

    int deterministic_flag = 1; // stack-allocated to avoid UAF risk
    OSSL_PARAM params[2];
    params[0] = OSSL_PARAM_construct_int("deterministic", &deterministic_flag);
    params[1] = OSSL_PARAM_construct_end();

    EVP_PKEY_CTX *pctx = EVP_MD_CTX_get_pkey_ctx(md_ctx);
    if (pctx) {
        if (EVP_PKEY_CTX_set_params(pctx, params) <= 0) goto cleanup;
    }

    if (EVP_DigestSign(md_ctx, NULL, sig_len, msg, msg_len) <= 0) goto cleanup;

    *sig = malloc(*sig_len);
    if (!*sig) goto cleanup;

    if (EVP_DigestSign(md_ctx, *sig, sig_len, msg, msg_len) <= 0) {
        secure_free(*sig, *sig_len);
        *sig = NULL;
        goto cleanup;
    }

    ret = 1;

cleanup:
    if (!ret && sig && *sig) {
        secure_free(*sig, *sig_len);
        *sig = NULL;
    }
    if (md_ctx) EVP_MD_CTX_free(md_ctx);
    return ret;
}

// Verify a signature.
int evp_slh_dsa_verify(const unsigned char *pub_key, size_t pub_len,
                       const unsigned char *msg, size_t msg_len,
                       const unsigned char *sig, size_t sig_len) {
    EVP_PKEY   *pkey   = NULL;
    EVP_MD_CTX *md_ctx = NULL;
    int ret = 0;

    if (!ensure_default_provider()) {
        return 0;
    }

    pkey = EVP_PKEY_new_raw_public_key_ex(NULL, "SLH-DSA-SHA2-256s", NULL, pub_key, pub_len);
    if (!pkey) goto cleanup;

    md_ctx = EVP_MD_CTX_new();
    if (!md_ctx) goto cleanup;

    if (EVP_DigestVerifyInit(md_ctx, NULL, NULL, NULL, pkey) <= 0) goto cleanup;

    if (EVP_DigestVerify(md_ctx, sig, sig_len, msg, msg_len) == 1) ret = 1;

cleanup:
    if (md_ctx) EVP_MD_CTX_free(md_ctx);
    if (pkey)  EVP_PKEY_free(pkey); // public-key only
    return ret;
}
*/
import "C"

import (
	"crypto"
	"errors"
	"io"
	"runtime"
	"sync"
	"unsafe"
)

// SLHDSA256sPrivateKey satisfies crypto.Signer for SLH-DSA-SHA2-256s.
// This implementation is NOT thread-safe. Callers must provide external synchronization
// for concurrent access to the same key instance.
//
// Implements crypto.Signer and io.Closer for deterministic cleanup.
type SLHDSA256sPrivateKey struct {
	mu        sync.RWMutex
	pkey      *C.EVP_PKEY // owned C resource
	publicKey []byte      // raw bytes
	closed    bool        // tracks if key has been closed
}

type SLHDSA256sPublicKey struct {
	key []byte
}

var (
	providerInitOnce sync.Once
	providerCleanup  func()
	initErr          error
)

const (
	PublicKeySize    = 64    // bytes for SLH-DSA-SHA2-256s public key (spec)
	MaxSignatureSize = 29792 // exact specification size for SLH-DSA-SHA2-256s signature
)

func init() {
<<<<<<< HEAD
	// Fail fast if secure heap or provider initialization fails
	if C.ensure_secure_heap() == 0 {
		panic("failed to initialize OpenSSL secure heap")
	}
	if C.ensure_default_provider() == 0 {
		panic("failed to load OpenSSL default provider")
=======
	providerInitOnce.Do(func() {
		if C.ensure_default_provider() == 0 {
			initErr = errors.New("openssl default provider could not be loaded")
			return
		}
		// Provider loaded successfully, set up cleanup
		providerCleanup = func() {
			C.unload_default_provider()
		}
	})
}

// Shutdown cleans up global OpenSSL provider resources.
// This is optional and typically called during application shutdown.
// After calling Shutdown, new key operations may fail.
func Shutdown() {
	if providerCleanup != nil {
		providerCleanup()
		providerCleanup = nil
>>>>>>> b641c398
	}
}

// CheckSLHDSAAvailability returns an error if the algorithm is unavailable.
func CheckSLHDSAAvailability() error {
	if initErr != nil {
		return initErr
	}
	if C.test_slh_dsa_available() == 0 {
		version := C.GoString(C.get_openssl_version())
		return errors.New("SLH-DSA-SHA2-256s not available (OpenSSL " + version + ")")
	}
	return nil
}

// GenerateKey creates a new deterministic SLH-DSA keypair.
// The returned key is NOT thread-safe for concurrent operations.
func GenerateKey() (*SLHDSA256sPrivateKey, error) {
	if err := CheckSLHDSAAvailability(); err != nil {
		return nil, err
	}

	var pub *C.uchar
	var pubLen C.size_t

	p := C.evp_slh_dsa_keygen_pkey(&pub, &pubLen)
	if p == nil {
		errStr := C.get_openssl_error()
		if errStr != nil {
			return nil, errors.New(C.GoString(errStr))
		}
		return nil, errors.New("key generation failed")
	}
	// Validate public key length
	if pubLen != C.size_t(PublicKeySize) || pubLen == 0 {
		if p != nil {
			C.free_evp_pkey(p)
		}
		if pub != nil {
			C.secure_free(unsafe.Pointer(pub), pubLen)
		}
		return nil, errors.New("unexpected public key length")
	}

	pubBytes := C.GoBytes(unsafe.Pointer(pub), C.int(pubLen))
	C.secure_free(unsafe.Pointer(pub), pubLen)

	pk := &SLHDSA256sPrivateKey{
		pkey:      p,
		publicKey: pubBytes,
	}
	runtime.SetFinalizer(pk, (*SLHDSA256sPrivateKey).finalize)
	return pk, nil
}

func (pk *SLHDSA256sPrivateKey) finalize() {
	// Finalizer calls Close but doesn't return errors
	_ = pk.Close()
}

// Close securely destroys the private key material and frees resources.
// After calling Close, the key cannot be used for signing operations.
// It is safe to call Close multiple times.
func (pk *SLHDSA256sPrivateKey) Close() error {
	pk.mu.Lock()
	defer pk.mu.Unlock()

	if pk.closed {
		return nil // already closed
	}

	if pk.pkey != nil {
		C.free_evp_pkey(pk.pkey)
		pk.pkey = nil
	}

	// Clear public key copy as well for consistency
	if pk.publicKey != nil {
		for i := range pk.publicKey {
			pk.publicKey[i] = 0
		}
		pk.publicKey = nil
	}

	pk.closed = true
	runtime.SetFinalizer(pk, nil) // Remove finalizer since we're cleaned up
	return nil
}

// Public returns the corresponding public key.
func (pk *SLHDSA256sPrivateKey) Public() crypto.PublicKey {
	pk.mu.RLock()
	defer pk.mu.RUnlock()

	if pk.closed {
		// Return a public key with empty bytes - this is safe since public keys are not secret
		return &SLHDSA256sPublicKey{key: nil}
	}

	// Make a defensive copy
	pubCopy := make([]byte, len(pk.publicKey))
	copy(pubCopy, pk.publicKey)
	return &SLHDSA256sPublicKey{key: pubCopy}
}

// Sign deterministically signs the provided message (digest is the entire message).
func (pk *SLHDSA256sPrivateKey) Sign(_ io.Reader, digest []byte, _ crypto.SignerOpts) ([]byte, error) {
	pk.mu.RLock()
	defer pk.mu.RUnlock()

	if pk.closed || pk.pkey == nil {
		return nil, errors.New("private key has been closed or cleared")
	}

	// Securely allocate memory for digest
	if len(digest) == 0 {
		return nil, errors.New("empty digest")
	}
	msgPtr := (*C.uchar)(C.malloc(C.size_t(len(digest))))
	if msgPtr == nil {
		return nil, errors.New("memory allocation failed")
	}
	C.memcpy(unsafe.Pointer(msgPtr), unsafe.Pointer(&digest[0]), C.size_t(len(digest)))
	defer C.secure_free(unsafe.Pointer(msgPtr), C.size_t(len(digest)))

	var sig *C.uchar
	var sigLen C.size_t

	ok := C.evp_slh_dsa_sign_with_pkey(pk.pkey, msgPtr, C.size_t(len(digest)), &sig, &sigLen)
	if ok == 0 {
		errStr := C.get_openssl_error()
		if errStr != nil {
			return nil, errors.New(C.GoString(errStr))
		}
		return nil, errors.New("signing failed")
	}

	signature := C.GoBytes(unsafe.Pointer(sig), C.int(sigLen))
	C.secure_free(unsafe.Pointer(sig), sigLen)

	// Ensure pk remains live until after the C call completes.
	runtime.KeepAlive(pk)

	return signature, nil
}

// Bytes returns the raw public key.
func (pub *SLHDSA256sPublicKey) Bytes() []byte { return pub.key }

// Verify checks a signature against a message.
func (pub *SLHDSA256sPublicKey) Verify(message, signature []byte) error {
	if len(message) == 0 {
		return errors.New("empty message")
	}
	if len(signature) == 0 {
		return errors.New("empty signature")
	}
	if len(pub.key) != PublicKeySize {
		return errors.New("invalid public key length")
	}
	if len(signature) > MaxSignatureSize {
		return errors.New("signature too large")
	}
	// Allocate and securely handle message
	msgPtr := (*C.uchar)(C.malloc(C.size_t(len(message))))
	if msgPtr == nil {
		return errors.New("memory allocation failed")
	}
	C.memcpy(unsafe.Pointer(msgPtr), unsafe.Pointer(&message[0]), C.size_t(len(message)))
	defer C.secure_free(unsafe.Pointer(msgPtr), C.size_t(len(message)))

	// Allocate and securely handle signature
	sigPtr := (*C.uchar)(C.malloc(C.size_t(len(signature))))
	if sigPtr == nil {
		return errors.New("memory allocation failed")
	}
	C.memcpy(unsafe.Pointer(sigPtr), unsafe.Pointer(&signature[0]), C.size_t(len(signature)))
	defer C.secure_free(unsafe.Pointer(sigPtr), C.size_t(len(signature)))

	// Public keys don't need secure handling
	pubPtr := (*C.uchar)(C.CBytes(pub.key))
	defer C.free(unsafe.Pointer(pubPtr))

	ok := C.evp_slh_dsa_verify(pubPtr, C.size_t(len(pub.key)), msgPtr, C.size_t(len(message)), sigPtr, C.size_t(len(signature)))
	if ok == 0 {
		return errors.New("signature verification failed")
	}
	return nil
}

// SLHDSA256sSignerOpts signals that we sign the message directly (no hash).
type SLHDSA256sSignerOpts struct{}

func (SLHDSA256sSignerOpts) HashFunc() crypto.Hash { return crypto.Hash(0) }<|MERGE_RESOLUTION|>--- conflicted
+++ resolved
@@ -21,14 +21,8 @@
 #include <stdlib.h>
 #include <string.h>
 
-<<<<<<< HEAD
 // Forward declaration so that cgo sees the symbol before it is used from Go.
 int ensure_secure_heap();
-=======
-// Additional C stdlib functions we need
-void* malloc(size_t size);
-void* memcpy(void *dest, const void *src, size_t n);
->>>>>>> b641c398
 
 static OSSL_PROVIDER *default_provider = NULL;
 
@@ -249,34 +243,12 @@
 )
 
 func init() {
-<<<<<<< HEAD
 	// Fail fast if secure heap or provider initialization fails
 	if C.ensure_secure_heap() == 0 {
 		panic("failed to initialize OpenSSL secure heap")
 	}
 	if C.ensure_default_provider() == 0 {
 		panic("failed to load OpenSSL default provider")
-=======
-	providerInitOnce.Do(func() {
-		if C.ensure_default_provider() == 0 {
-			initErr = errors.New("openssl default provider could not be loaded")
-			return
-		}
-		// Provider loaded successfully, set up cleanup
-		providerCleanup = func() {
-			C.unload_default_provider()
-		}
-	})
-}
-
-// Shutdown cleans up global OpenSSL provider resources.
-// This is optional and typically called during application shutdown.
-// After calling Shutdown, new key operations may fail.
-func Shutdown() {
-	if providerCleanup != nil {
-		providerCleanup()
-		providerCleanup = nil
->>>>>>> b641c398
 	}
 }
 
